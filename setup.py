# Copyright 2016 Intel Corporation
#
# Licensed under the Apache License, Version 2.0 (the "License");
# you may not use this file except in compliance with the License.
# You may obtain a copy of the License at
#
#     http://www.apache.org/licenses/LICENSE-2.0
#
# Unless required by applicable law or agreed to in writing, software
# distributed under the License is distributed on an "AS IS" BASIS,
# WITHOUT WARRANTIES OR CONDITIONS OF ANY KIND, either express or implied.
# See the License for the specific language governing permissions and
# limitations under the License.
# ------------------------------------------------------------------------------

import os
import shutil
import subprocess
import sys

# from distutils.core import setup, Extension, find_packages
from setuptools import setup, find_packages


def bump_version(version):
    (major, minor, patch) = version.split('.')
    patch = str(int(patch) + 1)
    return ".".join([major, minor, patch])


def auto_version(default, strict):
    output = subprocess.check_output(['git', 'describe', '--dirty'])
    parts = output.strip().split('-', 1)
    parts[0] = parts[0][1:]  # strip the leading 'v'
    if len(parts) == 2:
        parts[0] = bump_version(parts[0])
    if default != parts[0]:
        msg = "setup.py and (bumped?) git describe versions differ: " \
              "{} != {}".format(default, parts[0])
        if strict:
            print >> sys.stderr, "ERROR: " + msg
            sys.exit(1)
        else:
            print >> sys.stderr, "WARNING: " + msg
            print >> sys.stderr, "WARNING: using setup.py version {}".format(
                default)
            parts[0] = default

    if len(parts) == 2:
        return "-git".join([parts[0], parts[1].replace("-", ".")])
    else:
        return parts[0]


def version(default):
    if 'VERSION' in os.environ:
        if os.environ['VERSION'] == 'AUTO_STRICT':
            version = auto_version(default, strict=True)
        elif os.environ['VERSION'] == 'AUTO':
            version = auto_version(default, strict=False)
        else:
            version = os.environ['VERSION']
    else:
        version = default + "-dev1"
    return version


if os.name == 'nt':
    conf_dir = "C:\\Program Files (x86)\\Intel\\sawtooth-validator\\conf"
    log_dir = "C:\\Program Files (x86)\\Intel\\sawtooth-validator\\logs"
    data_dir = "C:\\Program Files (x86)\\Intel\\sawtooth-validator\\data"
    run_dir = "C:\\Program Files (x86)\\Intel\\sawtooth-validator\\run"
    static_content_dir = "Lib\\site-packages\\txnserver\\static_content"
else:
    conf_dir = "/etc/sawtooth-validator"
    log_dir = "/var/log/sawtooth-validator"
    data_dir = "/var/lib/sawtooth-validator"
    run_dir = "/var/run/sawtooth-validator"
    static_content_dir = "lib/python2.7/dist-packages/txnserver/static_content"


# collect the static files to put in the installation dir
static_content_files = []
for root, dirs, files in os.walk("txnserver/static_content"):
    for file in files:
        static_content_files.append(os.path.join(root, file))


data_files = [
    (conf_dir, ["etc/txnvalidator.js.example",
                "etc/txnvalidator-logging.js.example",
                "etc/txnvalidator-logging.yaml.example"]),
    (os.path.join(conf_dir, "keys"), []),
    (log_dir, []),
    (data_dir, []),
    (run_dir, []),
    (static_content_dir, static_content_files),
]

if os.path.exists("/etc/debian_version"):
    data_files.append(('/etc/init', ['etc/init/sawtooth-validator.conf']))
    data_files.append(('/etc/default', ['etc/default/sawtooth-validator']))

if os.path.exists("/etc/SuSE-release"):
    data_files.append(('/usr/lib/systemd/system',
                       ['etc/systemd/sawtooth-validator.service']))
    data_files.append(('/etc/sysconfig', ['etc/default/sawtooth-validator']))

setup(
    name='sawtooth-validator',
    version=version('1.1.1'),
    description='Validator service for Sawtooth Lake distributed ledger from ',
    author='Mic Bowman, Intel Labs',
    url='http://www.intel.com',
    packages=find_packages(),
    install_requires=['sawtooth-core', 'cbor>=0.1.23', 'colorlog',
<<<<<<< HEAD
                      'twisted', 'PyYAML', 'numpy'],
=======
                      'twisted', 'PyYAML', 'psutil'],
>>>>>>> 47a6c037
    data_files=data_files,
    entry_points={
        'console_scripts': [
            'txnkeygen = txnmain.key_gen_cli:main',
            'txnvalidator = txnmain.validator_cli:main_wrapper',
            'txnadmin = txnmain.admin_cli:main'
        ]
    })

if "clean" in sys.argv and "--all" in sys.argv:
    directory = os.path.dirname(os.path.realpath(__file__))
    for root, fn_dir, files in os.walk(directory):
        for fn in files:
            if fn.endswith(".pyc"):
                os.remove(os.path.join(root, fn))
    for filename in [".coverage"]:
        if os.path.exists(os.path.join(directory, filename)):
            os.remove(os.path.join(directory, filename))
    shutil.rmtree(os.path.join(directory, "htmlcov"), ignore_errors=True)
    shutil.rmtree(os.path.join(directory, "deb_dist"), ignore_errors=True)<|MERGE_RESOLUTION|>--- conflicted
+++ resolved
@@ -114,11 +114,7 @@
     url='http://www.intel.com',
     packages=find_packages(),
     install_requires=['sawtooth-core', 'cbor>=0.1.23', 'colorlog',
-<<<<<<< HEAD
-                      'twisted', 'PyYAML', 'numpy'],
-=======
-                      'twisted', 'PyYAML', 'psutil'],
->>>>>>> 47a6c037
+                      'twisted', 'PyYAML', 'psutil', 'numpy'],
     data_files=data_files,
     entry_points={
         'console_scripts': [
